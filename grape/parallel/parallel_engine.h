--- conflicted
+++ resolved
@@ -382,19 +382,6 @@
                       const VertexRange<VID_T>& range,
                       const ITER_FUNC_T& iter_func, int chunk_size = 1024) {
     std::vector<std::thread> threads(thread_num_);
-<<<<<<< HEAD
-    VID_T offset = dense_set.Range().begin().GetValue();
-    VID_T origin_begin = range.begin().GetValue();
-    VID_T origin_end = range.end().GetValue();
-    VID_T batch_begin = (origin_begin + 63) / 64 * 64;
-    VID_T batch_end = origin_end / 64 * 64;
-
-    if (batch_begin >= origin_end || batch_end <= origin_begin) {
-      for (auto v : range) {
-        if (dense_set.Exist(v)) {
-          iter_func(0, v);
-        }
-=======
     VertexRange<VID_T> complete_range = dense_set.Range();
 
     VID_T complete_begin = complete_range.begin().GetValue();
@@ -415,43 +402,10 @@
           iter_func(0, v);
         }
         ++v;
->>>>>>> e0655154
       }
       return;
     }
 
-<<<<<<< HEAD
-    chunk_size = (chunk_size + 63) / 64 * 64;
-    std::atomic<VID_T> cur(batch_begin);
-
-    for (uint32_t i = 0; i < thread_num_; ++i) {
-      threads[i] = std::thread(
-          [&iter_func, &cur, chunk_size, &dense_set, offset, batch_begin,
-           batch_end, origin_begin, origin_end, this](uint32_t tid) {
-            if (tid == 0 && origin_begin < batch_begin) {
-              VertexRange<VID_T> head_range(origin_begin, batch_begin);
-
-              for (auto v : head_range) {
-                if (dense_set.Exist(v)) {
-                  iter_func(tid, v);
-                }
-              }
-            }
-
-            if (tid == (thread_num_ - 1) && batch_end < origin_end) {
-              VertexRange<VID_T> tail_range(batch_end, origin_end);
-
-              for (auto v : tail_range) {
-                if (dense_set.Exist(v)) {
-                  iter_func(tid, v);
-                }
-              }
-            }
-
-            if (batch_begin < batch_end) {
-              auto& bitset = dense_set.GetBitset();
-
-=======
     std::atomic<VID_T> cur(batch_begin);
     auto& bitset = dense_set.GetBitset();
 
@@ -480,7 +434,6 @@
               }
             }
             if (batch_begin < batch_end) {
->>>>>>> e0655154
               while (true) {
                 VID_T cur_beg = std::min(cur.fetch_add(chunk_size), batch_end);
                 VID_T cur_end = std::min(cur_beg + chunk_size, batch_end);
@@ -489,12 +442,7 @@
                 }
                 for (VID_T vid = cur_beg; vid < cur_end; vid += 64) {
                   Vertex<VID_T> v(vid);
-<<<<<<< HEAD
-                  uint64_t word = bitset.get_word(vid - offset);
-
-=======
                   uint64_t word = bitset.get_word(vid - complete_begin);
->>>>>>> e0655154
                   while (word != 0) {
                     if (word & 1) {
                       iter_func(tid, v);
